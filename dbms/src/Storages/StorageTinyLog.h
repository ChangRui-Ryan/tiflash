#pragma once

#include <map>

#include <ext/shared_ptr_helper.h>

#include <Poco/File.h>

#include <Storages/IStorage.h>
#include <Common/FileChecker.h>
#include <Common/escapeForFileName.h>
#include <Core/Defines.h>


namespace DB
{

/** Implements a table engine that is suitable for small chunks of the log.
  * It differs from StorageLog in the absence of mark files.
  */
class StorageTinyLog : public ext::shared_ptr_helper<StorageTinyLog>, public IStorage
{
friend class TinyLogBlockInputStream;
friend class TinyLogBlockOutputStream;

public:
    std::string getName() const override { return "TinyLog"; }
    std::string getTableName() const override { return name; }

    const NamesAndTypesList & getColumnsListImpl() const override { return *columns; }

    BlockInputStreams read(
        const Names & column_names,
        const SelectQueryInfo & query_info,
        const Context & context,
        QueryProcessingStage::Enum & processed_stage,
        size_t max_block_size,
        unsigned num_streams) override;

    BlockOutputStreamPtr write(const ASTPtr & query, const Settings & settings) override;

    void rename(const String & new_path_to_db, const String & new_database_name, const String & new_table_name) override;

    bool checkData() const override;

    /// Column data
    struct ColumnData
    {
        Poco::File data_file;
    };
    using Files_t = std::map<String, ColumnData>;

    std::string full_path() { return path + escapeForFileName(name) + '/';}

private:
    String path;
    String name;
    NamesAndTypesListPtr columns;

    size_t max_compress_block_size;

    Files_t files;

    FileChecker file_checker;

    Logger * log;

    void addFile(const String & column_name, const IDataType & type, size_t level = 0);

protected:
    StorageTinyLog(
        const std::string & path_,
        const std::string & name_,
        NamesAndTypesListPtr columns_,
        const NamesAndTypesList & materialized_columns_,
        const NamesAndTypesList & alias_columns_,
        const ColumnDefaults & column_defaults_,
        bool attach,
        size_t max_compress_block_size_ = DEFAULT_MAX_COMPRESS_BLOCK_SIZE);
<<<<<<< HEAD

    void addFiles(const String & column_name, const IDataType & type);
=======
>>>>>>> 6c8b5e29
};

}<|MERGE_RESOLUTION|>--- conflicted
+++ resolved
@@ -66,6 +66,7 @@
     Logger * log;
 
     void addFile(const String & column_name, const IDataType & type, size_t level = 0);
+    void addFiles(const String & column_name, const IDataType & type);
 
 protected:
     StorageTinyLog(
@@ -77,11 +78,6 @@
         const ColumnDefaults & column_defaults_,
         bool attach,
         size_t max_compress_block_size_ = DEFAULT_MAX_COMPRESS_BLOCK_SIZE);
-<<<<<<< HEAD
-
-    void addFiles(const String & column_name, const IDataType & type);
-=======
->>>>>>> 6c8b5e29
 };
 
 }