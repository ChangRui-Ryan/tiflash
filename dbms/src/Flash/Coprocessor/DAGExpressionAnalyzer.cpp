#include <AggregateFunctions/AggregateFunctionFactory.h>
#include <AggregateFunctions/AggregateFunctionGroupConcat.h>
#include <AggregateFunctions/AggregateFunctionNull.h>
#include <Columns/ColumnSet.h>
#include <Common/FmtUtils.h>
#include <Common/TiFlashException.h>
#include <DataTypes/DataTypeNullable.h>
#include <DataTypes/DataTypesNumber.h>
#include <DataTypes/FieldToDataType.h>
#include <Flash/Coprocessor/DAGCodec.h>
#include <Flash/Coprocessor/DAGExpressionAnalyzer.h>
#include <Flash/Coprocessor/DAGExpressionAnalyzerHelper.h>
#include <Flash/Coprocessor/DAGUtils.h>
#include <Functions/FunctionFactory.h>
#include <Functions/FunctionHelpers.h>
#include <Functions/FunctionsTiDBConversion.h>
#include <Interpreters/Context.h>
#include <Interpreters/Set.h>
#include <Interpreters/Settings.h>
#include <Interpreters/convertFieldToType.h>
#include <Parsers/ASTIdentifier.h>
#include <Storages/Transaction/TypeMapping.h>
#include <WindowFunctions/WindowFunctionFactory.h>
#include <google/protobuf/util/json_util.h>

namespace DB
{
namespace ErrorCodes
{
extern const int COP_BAD_DAG_REQUEST;
extern const int UNSUPPORTED_METHOD;
} // namespace ErrorCodes

DAGExpressionAnalyzer::DAGExpressionAnalyzer(std::vector<NameAndTypePair> source_columns_, const Context & context_)
    : source_columns(std::move(source_columns_))
    , context(context_)
    , settings(context.getSettingsRef())
{}

extern const String count_second_stage;

namespace
{
bool isUInt8Type(const DataTypePtr & type)
{
    return removeNullable(type)->getTypeId() == TypeIndex::UInt8;
}

tipb::Expr constructTZExpr(const TimezoneInfo & dag_timezone_info)
{
    return dag_timezone_info.is_name_based
        ? constructStringLiteralTiExpr(dag_timezone_info.timezone_name)
        : constructInt64LiteralTiExpr(dag_timezone_info.timezone_offset);
}

String getAggFuncName(
    const tipb::Expr & expr,
    const tipb::Aggregation & agg,
    const Settings & settings)
{
    String agg_func_name = getAggFunctionName(expr);

    static const String count_distinct_func_name = "countDistinct";
    if (expr.has_distinct() && agg_func_name == count_distinct_func_name)
        return settings.count_distinct_implementation;

    static const String sum_func_name = "sum";
    if (agg.group_by_size() == 0 && agg_func_name == sum_func_name && expr.has_field_type()
        && !getDataTypeByFieldTypeForComputingLayer(expr.field_type())->isNullable())
    {
        /// this is a little hack: if the query does not have group by column, and the result of sum is not nullable, then the sum
        /// must be the second stage for count, in this case we should return 0 instead of null if the input is empty.
        return count_second_stage;
    }

    return agg_func_name;
}

/// return `duplicated agg function`->getReturnType if duplicated.
/// or not return nullptr.
DataTypePtr findDuplicateAggFunc(
    const String & func_string,
    const AggregateDescriptions & aggregate_descriptions)
{
    for (const auto & aggregated : aggregate_descriptions)
    {
        if (aggregated.column_name == func_string)
        {
            auto return_type = aggregated.function->getReturnType();
            assert(return_type);
            return return_type;
        }
    }
    return nullptr;
}

/// Generate AggregateDescription and append it to AggregateDescriptions if need.
/// And append output column to aggregated_columns.
void appendAggDescription(
    const Names & arg_names,
    const DataTypes & arg_types,
    TiDB::TiDBCollators & arg_collators,
    const String & agg_func_name,
    AggregateDescriptions & aggregate_descriptions,
    NamesAndTypes & aggregated_columns,
    bool empty_input_as_null)
{
    assert(arg_names.size() == arg_collators.size() && arg_names.size() == arg_types.size());

    AggregateDescription aggregate;
    aggregate.argument_names = arg_names;
    String func_string = genFuncString(agg_func_name, aggregate.argument_names, arg_collators);
    if (auto duplicated_return_type = findDuplicateAggFunc(func_string, aggregate_descriptions))
    {
        // agg function duplicate, don't need to build again.
        aggregated_columns.emplace_back(func_string, duplicated_return_type);
        return;
    }

    aggregate.column_name = func_string;
    aggregate.parameters = Array();
    aggregate.function = AggregateFunctionFactory::instance().get(agg_func_name, arg_types, {}, 0, empty_input_as_null);
    aggregate.function->setCollators(arg_collators);

    DataTypePtr result_type = aggregate.function->getReturnType();
    aggregated_columns.emplace_back(func_string, aggregate.function->getReturnType());

    aggregate_descriptions.push_back(std::move(aggregate));
}
} // namespace

ExpressionActionsChain::Step & DAGExpressionAnalyzer::initAndGetLastStep(ExpressionActionsChain & chain) const
{
    initChain(chain, getCurrentInputColumns());
    return chain.getLastStep();
}

void DAGExpressionAnalyzer::fillAggArgumentDetail(
    const ExpressionActionsPtr & actions,
    const tipb::Expr & arg,
    Names & arg_names,
    DataTypes & arg_types,
    TiDB::TiDBCollators & arg_collators)
{
    arg_names.push_back(getActions(arg, actions));
    arg_types.push_back(actions->getSampleBlock().getByName(arg_names.back()).type);
    arg_collators.push_back(removeNullable(arg_types.back())->isString() ? getCollatorFromExpr(arg) : nullptr);
}

void DAGExpressionAnalyzer::buildGroupConcat(
    const tipb::Expr & expr,
    const ExpressionActionsPtr & actions,
    const String & agg_func_name,
    AggregateDescriptions & aggregate_descriptions,
    NamesAndTypes & aggregated_columns,
    bool result_is_nullable)
{
    AggregateDescription aggregate;
    /// the last parametric is the separator
    auto child_size = expr.children_size() - 1;
    NamesAndTypes all_columns_names_and_types;
    String delimiter;
    SortDescription sort_description;
    bool only_one_column = true;
    TiDB::TiDBCollators arg_collators;
    String arg_name;
    DataTypes types;

    /// more than one args will be combined to one
    if (child_size == 1 && expr.order_by_size() == 0)
    {
        /// only one arg
        Names arg_names;
        fillAggArgumentDetail(actions, expr.children(0), arg_names, types, arg_collators);
        arg_name = arg_names.back();
        all_columns_names_and_types.emplace_back(arg_name, types[0]);
    }
    else
    {
        /// args... -> tuple(args...)
        arg_name = buildTupleFunctionForGroupConcat(expr, sort_description, all_columns_names_and_types, arg_collators, actions);
        only_one_column = false;
        types.push_back(actions->getSampleBlock().getByName(arg_name).type);
    }
    aggregate.argument_names.push_back(arg_name);

    /// the separator
    arg_name = getActions(expr.children(child_size), actions);
    if (expr.children(child_size).tp() == tipb::String)
    {
        const ColumnConst * col_delim
            = checkAndGetColumnConstStringOrFixedString(actions->getSampleBlock().getByName(arg_name).column.get());
        if (col_delim == nullptr)
        {
            throw Exception("the separator of group concat should not be invalid!");
        }
        delimiter = col_delim->getValue<String>();
    }

    String func_string = genFuncString(agg_func_name, aggregate.argument_names, arg_collators);
    /// return directly if the agg is duplicated
    if (auto duplicated_return_type = findDuplicateAggFunc(func_string, aggregate_descriptions))
    {
        aggregated_columns.emplace_back(func_string, duplicated_return_type);
        return;
    }

    aggregate.column_name = func_string;
    aggregate.parameters = Array();
    /// if there is group by clause, there is no need to consider the empty input case
    aggregate.function = AggregateFunctionFactory::instance().get(agg_func_name, types, {}, 0, result_is_nullable);

    /// TODO(FZH) deliver these arguments through aggregate.parameters of Array() type to keep the same code fashion, the special arguments
    /// sort_description, all_columns_names_and_types can be set like the way of collators

    /// group_concat_max_length
    UInt64 max_len = decodeDAGUInt64(expr.val());

    int number_of_arguments = all_columns_names_and_types.size() - sort_description.size();
    for (int num = 0; num < number_of_arguments && !result_is_nullable; ++num)
    {
        if (all_columns_names_and_types[num].type->isNullable())
        {
            result_is_nullable = true;
        }
    }

#define NEW_GROUP_CONCAT_FUNC(result_is_nullable, only_one_column)                         \
    std::make_shared<AggregateFunctionGroupConcat<result_is_nullable, (only_one_column)>>( \
        aggregate.function,                                                                \
        types,                                                                             \
        delimiter,                                                                         \
        max_len,                                                                           \
        sort_description,                                                                  \
        all_columns_names_and_types,                                                       \
        arg_collators,                                                                     \
        expr.has_distinct())

    if (result_is_nullable)
    {
        if (only_one_column)
            aggregate.function = NEW_GROUP_CONCAT_FUNC(true, true);
        else
            aggregate.function = NEW_GROUP_CONCAT_FUNC(true, false);
    }
    else
    {
        if (only_one_column)
            aggregate.function = NEW_GROUP_CONCAT_FUNC(false, true);
        else
            aggregate.function = NEW_GROUP_CONCAT_FUNC(false, false);
    }
#undef NEW_GROUP_CONCAT_FUNC

    aggregate_descriptions.push_back(aggregate);
    DataTypePtr result_type = aggregate.function->getReturnType();
    // this is a temp result since implicit cast maybe added on these aggregated_columns
    aggregated_columns.emplace_back(func_string, result_type);
}

void DAGExpressionAnalyzer::buildCommonAggFunc(
    const tipb::Expr & expr,
    const ExpressionActionsPtr & actions,
    const String & agg_func_name,
    AggregateDescriptions & aggregate_descriptions,
    NamesAndTypes & aggregated_columns,
    bool empty_input_as_null)
{
    auto child_size = expr.children_size();
    Names arg_names;
    DataTypes arg_types;
    TiDB::TiDBCollators arg_collators;
    for (Int32 i = 0; i < child_size; ++i)
    {
        fillAggArgumentDetail(actions, expr.children(i), arg_names, arg_types, arg_collators);
    }

    appendAggDescription(arg_names, arg_types, arg_collators, agg_func_name, aggregate_descriptions, aggregated_columns, empty_input_as_null);
}

void DAGExpressionAnalyzer::buildAggGroupBy(
    const google::protobuf::RepeatedPtrField<tipb::Expr> & group_by,
    const ExpressionActionsPtr & actions,
    AggregateDescriptions & aggregate_descriptions,
    NamesAndTypes & aggregated_columns,
    Names & aggregation_keys,
    std::unordered_set<String> & agg_key_set,
    bool group_by_collation_sensitive,
    TiDB::TiDBCollators & collators)
{
    for (const tipb::Expr & expr : group_by)
    {
        String name = getActions(expr, actions);
        bool duplicated_key = agg_key_set.find(name) != agg_key_set.end();
        if (!duplicated_key)
        {
            /// note this assume that column with the same name has the same collator
            /// need double check this assumption when we support agg with collation
            aggregation_keys.push_back(name);
            agg_key_set.emplace(name);
        }
        /// when group_by_collation_sensitive is true, TiFlash will do the aggregation with collation
        /// info, since the aggregation in TiFlash is actually the partial stage, and TiDB always do
        /// the final stage of the aggregation, even if TiFlash do the aggregation without collation
        /// info, the correctness of the query result is guaranteed by TiDB itself, so add a flag to
        /// let TiDB/TiFlash to decide whether aggregate the data with collation info or not
        if (group_by_collation_sensitive)
        {
            auto type = actions->getSampleBlock().getByName(name).type;
            TiDB::TiDBCollatorPtr collator = nullptr;
            if (removeNullable(type)->isString())
                collator = getCollatorFromExpr(expr);
            if (!duplicated_key)
                collators.push_back(collator);
            if (collator != nullptr)
            {
                /// if the column is a string with collation info, the `sort_key` of the column is used during
                /// aggregation, but we can not reconstruct the origin column by `sort_key`, so add an extra
                /// extra aggregation function any(group_by_column) here as the output of the group by column
                TiDB::TiDBCollators arg_collators{collator};
                appendAggDescription({name}, {type}, arg_collators, "any", aggregate_descriptions, aggregated_columns, false);
            }
            else
            {
                aggregated_columns.emplace_back(name, actions->getSampleBlock().getByName(name).type);
            }
        }
        else
        {
            aggregated_columns.emplace_back(name, actions->getSampleBlock().getByName(name).type);
        }
    }
}

void DAGExpressionAnalyzer::buildAggFuncs(
    const tipb::Aggregation & aggregation,
    const ExpressionActionsPtr & actions,
    AggregateDescriptions & aggregate_descriptions,
    NamesAndTypes & aggregated_columns)
{
    for (const tipb::Expr & expr : aggregation.agg_func())
    {
        if (expr.tp() == tipb::ExprType::GroupConcat)
        {
            buildGroupConcat(expr, actions, getAggFuncName(expr, aggregation, settings), aggregate_descriptions, aggregated_columns, aggregation.group_by().empty());
        }
        else
        {
            /// if there is group by clause, there is no need to consider the empty input case
            bool empty_input_as_null = aggregation.group_by().empty();
            buildCommonAggFunc(expr, actions, getAggFuncName(expr, aggregation, settings), aggregate_descriptions, aggregated_columns, empty_input_as_null);
        }
    }
}

std::tuple<Names, TiDB::TiDBCollators, AggregateDescriptions, ExpressionActionsPtr> DAGExpressionAnalyzer::appendAggregation(
    ExpressionActionsChain & chain,
    const tipb::Aggregation & agg,
    bool group_by_collation_sensitive)
{
    if (agg.group_by_size() == 0 && agg.agg_func_size() == 0)
    {
        //should not reach here
        throw TiFlashException("Aggregation executor without group by/agg exprs", Errors::Coprocessor::BadRequest);
    }

    auto & step = initAndGetLastStep(chain);

    NamesAndTypes aggregated_columns;
    AggregateDescriptions aggregate_descriptions;
    Names aggregation_keys;
    TiDB::TiDBCollators collators;
    std::unordered_set<String> agg_key_set;
    buildAggFuncs(agg, step.actions, aggregate_descriptions, aggregated_columns);
    buildAggGroupBy(agg.group_by(), step.actions, aggregate_descriptions, aggregated_columns, aggregation_keys, agg_key_set, group_by_collation_sensitive, collators);
    // set required output for agg funcs's arguments and group by keys.
    for (const auto & aggregate_description : aggregate_descriptions)
    {
        for (const auto & argument_name : aggregate_description.argument_names)
            step.required_output.push_back(argument_name);
    }
    for (const auto & aggregation_key : aggregation_keys)
        step.required_output.push_back(aggregation_key);

    source_columns = std::move(aggregated_columns);

    auto before_agg = chain.getLastActions();
    chain.finalize();
    chain.clear();

<<<<<<< HEAD
static bool checkWindowFunctionsInvalid(const tipb::Window & window)
{
    bool has_agg_func = false;
    bool has_window_func = false;
    for (const tipb::Expr & expr : window.func_desc())
    {
        has_agg_func = has_agg_func || isAggFunctionExpr(expr);
        has_window_func = has_window_func || isWindowFunctionExpr(expr);
    }

    return has_agg_func && has_window_func;
}

SortDescription DAGExpressionAnalyzer::getWindowSortDescription(const ::google::protobuf::RepeatedPtrField<tipb::ByItem> & byItems, ExpressionActionsChain::Step & step)
{
    std::vector<NameAndTypePair> byItem_columns;
    byItem_columns.reserve(byItems.size());
    for (auto byItem : byItems)
    {
        String name = getActions(byItem.expr(), step.actions);
        auto type = step.actions->getSampleBlock().getByName(name).type;
        byItem_columns.emplace_back(name, type);
    }
    return getSortDescription(byItem_columns, byItems);
}


void DAGExpressionAnalyzer::appendSourceColumnsToRequireOutput(ExpressionActionsChain::Step & step)
{
    for (auto col : getCurrentInputColumns())
    {
        step.required_output.push_back(col.name);
    }
}

WindowDescription DAGExpressionAnalyzer::appendWindow(
    ExpressionActionsChain & chain,
    const tipb::Window & window)
{
    WindowDescription window_description;
    initChain(chain, getCurrentInputColumns());
    ExpressionActionsChain::Step & step = chain.steps.back();
    appendSourceColumnsToRequireOutput(step);

    if (window.func_desc_size() == 0)
    {
        //should not reach here
        throw TiFlashException("window executor without agg exprs/window exprs", Errors::Coprocessor::BadRequest);
    }

    if (checkWindowFunctionsInvalid(window))
    {
        throw TiFlashException("can not have window and agg functions together in one window.", Errors::Coprocessor::BadRequest);
    }

    std::vector<NameAndTypePair> window_columns;

    if (window.has_frame())
    {
        window_description.setWindowFrame(window.frame());
    }

    for (const tipb::Expr & expr : window.func_desc())
    {
        if (isAggFunctionExpr(expr))
        {
            // for agg functions
        }
        else if (isWindowFunctionExpr(expr))
        {
            WindowFunctionDescription window_function_description;
            String window_func_name = getWindowFunctionName(expr);
            auto child_size = expr.children_size();
            DataTypes types(child_size);
            window_function_description.argument_names.resize(child_size);
            TiDB::TiDBCollators arg_collators;
            for (Int32 i = 0; i < child_size; i++)
            {
                String arg_name = getActions(expr.children(i), step.actions);
                types[i] = step.actions->getSampleBlock().getByName(arg_name).type;
                window_function_description.argument_names[i] = arg_name;
                step.required_output.push_back(arg_name);
            }
            if (0 == child_size)
                arg_collators.push_back({});

            String func_string = DAGExpressionAnalyzerHelper::genFuncString(window_func_name, window_function_description.argument_names, arg_collators);
            window_function_description.column_name = func_string;
            window_function_description.window_function = WindowFunctionFactory::instance().get(window_func_name, types, 0, window.partition_by_size() == 0);
            DataTypePtr result_type = window_function_description.window_function->getReturnType();
            window_description.window_functions_descriptions.push_back(window_function_description);
            window_columns.emplace_back(func_string, result_type);
        }
        else
        {
            throw TiFlashException("unknow function expr.", Errors::Coprocessor::BadRequest);
        }
    }

    window_description.before_window = chain.getLastActions();
    window_description.partition_by = getWindowSortDescription(window.partition_by(), step);
    window_description.order_by = getWindowSortDescription(window.order_by(), step);
    chain.finalize();
    chain.clear();

    appendWindowSelect(chain, window, window_columns);
    window_description.before_window_select = chain.getLastActions();
    window_description.add_columns = window_columns;
    chain.finalize();
    chain.clear();

    return window_description;
}


bool isUInt8Type(const DataTypePtr & type)
{
    auto non_nullable_type = type->isNullable() ? std::dynamic_pointer_cast<const DataTypeNullable>(type)->getNestedType() : type;
    return std::dynamic_pointer_cast<const DataTypeUInt8>(non_nullable_type) != nullptr;
=======
    auto & after_agg_step = initAndGetLastStep(chain);
    appendCastAfterAgg(after_agg_step.actions, agg);
    // after appendCastAfterAgg, current input columns has been modified.
    for (const auto & column : getCurrentInputColumns())
        after_agg_step.required_output.push_back(column.name);

    return {aggregation_keys, collators, aggregate_descriptions, before_agg};
>>>>>>> cc8a5c51
}

String DAGExpressionAnalyzer::applyFunction(
    const String & func_name,
    const Names & arg_names,
    const ExpressionActionsPtr & actions,
    const TiDB::TiDBCollatorPtr & collator)
{
    String result_name = genFuncString(func_name, arg_names, {collator});
    if (actions->getSampleBlock().has(result_name))
        return result_name;
    const FunctionBuilderPtr & function_builder = FunctionFactory::instance().get(func_name, context);
    const ExpressionAction & action = ExpressionAction::applyFunction(function_builder, arg_names, result_name, collator);
    actions->add(action);
    return result_name;
}

String DAGExpressionAnalyzer::buildFilterColumn(
    const ExpressionActionsPtr & actions,
    const std::vector<const tipb::Expr *> & conditions)
{
    String filter_column_name;
    if (conditions.size() == 1)
    {
        filter_column_name = getActions(*conditions[0], actions, true);
        if (isColumnExpr(*conditions[0])
            && (!exprHasValidFieldType(*conditions[0])
                /// if the column is not UInt8 type, we already add some convert function to convert it ot UInt8 type
                || isUInt8Type(getDataTypeByFieldTypeForComputingLayer(conditions[0]->field_type()))))
        {
            /// FilterBlockInputStream will CHANGE the filter column inplace, so
            /// filter column should never be a columnRef in DAG request, otherwise
            /// for queries like select c1 from t where c1 will got wrong result
            /// as after FilterBlockInputStream, c1 will become a const column of 1
            filter_column_name = convertToUInt8(actions, filter_column_name);
        }
    }
    else
    {
        Names arg_names;
        for (const auto * condition : conditions)
            arg_names.push_back(getActions(*condition, actions, true));
        // connect all the conditions by logical and
        filter_column_name = applyFunction("and", arg_names, actions, nullptr);
    }
    return filter_column_name;
}

String DAGExpressionAnalyzer::appendWhere(
    ExpressionActionsChain & chain,
    const std::vector<const tipb::Expr *> & conditions)
{
    auto & last_step = initAndGetLastStep(chain);

    String filter_column_name = buildFilterColumn(last_step.actions, conditions);

    last_step.required_output.push_back(filter_column_name);
    return filter_column_name;
}

String DAGExpressionAnalyzer::convertToUInt8(const ExpressionActionsPtr & actions, const String & column_name)
{
    // Some of the TiFlash operators(e.g. FilterBlockInputStream) only support UInt8 as its input, so need to convert the
    // column type to UInt8
    // the basic rule is:
    // 1. if the column is only null, just return it
    // 2. if the column is numeric, compare it with 0
    // 3. if the column is string, convert it to float-point column, and compare with 0
    // 4. if the column is date/datetime, compare it with zeroDate
    // 5. otherwise throw exception
    if (actions->getSampleBlock().getByName(column_name).type->onlyNull())
    {
        return column_name;
    }
    const auto & org_type = removeNullable(actions->getSampleBlock().getByName(column_name).type);
    if (org_type->isNumber() || org_type->isDecimal())
    {
        tipb::Expr const_expr = constructInt64LiteralTiExpr(0);
        auto const_expr_name = getActions(const_expr, actions);
        return applyFunction("notEquals", {column_name, const_expr_name}, actions, nullptr);
    }
    if (org_type->isStringOrFixedString())
    {
        /// use tidb_cast to make it compatible with TiDB
        tipb::FieldType field_type;
        // TODO: Use TypeDouble as return type, to be compatible with TiDB
        field_type.set_tp(TiDB::TypeDouble);
        field_type.set_flen(-1);
        tipb::Expr type_expr = constructStringLiteralTiExpr("Nullable(Double)");
        auto type_expr_name = getActions(type_expr, actions);
        String num_col_name = DAGExpressionAnalyzerHelper::buildCastFunctionInternal(
            this,
            {column_name, type_expr_name},
            false,
            field_type,
            actions);

        tipb::Expr const_expr = constructInt64LiteralTiExpr(0);
        auto const_expr_name = getActions(const_expr, actions);
        return applyFunction("notEquals", {num_col_name, const_expr_name}, actions, nullptr);
    }
    if (org_type->isDateOrDateTime())
    {
        tipb::Expr const_expr = constructDateTimeLiteralTiExpr(0);
        auto const_expr_name = getActions(const_expr, actions);
        return applyFunction("notEquals", {column_name, const_expr_name}, actions, nullptr);
    }
    throw TiFlashException(fmt::format("Filter on {} is not supported.", org_type->getName()), Errors::Coprocessor::Unimplemented);
}

std::vector<NameAndTypePair> DAGExpressionAnalyzer::appendWindowOrderBy(
    ExpressionActionsChain & chain,
    const tipb::Sort & window_sort)
{
    if (window_sort.byitems_size() == 0)
    {
        throw TiFlashException("window executor without order by exprs", Errors::Coprocessor::BadRequest);
    }

    std::vector<NameAndTypePair> order_columns;
    order_columns.reserve(window_sort.byitems_size());

    initChain(chain, getCurrentInputColumns());
    ExpressionActionsChain::Step & step = chain.steps.back();

    for (const tipb::ByItem & order_by : window_sort.byitems())
    {
        String name = getActions(order_by.expr(), step.actions);
        auto type = step.actions->getSampleBlock().getByName(name).type;
        order_columns.emplace_back(name, type);
        step.required_output.push_back(name);
    }
    return order_columns;
}

NamesAndTypes DAGExpressionAnalyzer::buildOrderColumns(
    const ExpressionActionsPtr & actions,
    const ::google::protobuf::RepeatedPtrField<tipb::ByItem> & order_by)
{
    NamesAndTypes order_columns;
    order_columns.reserve(order_by.size());
    for (const tipb::ByItem & by_item : order_by)
    {
        String name = getActions(by_item.expr(), actions);
        auto type = actions->getSampleBlock().getByName(name).type;
        order_columns.emplace_back(name, type);
    }
    return order_columns;
}

std::vector<NameAndTypePair> DAGExpressionAnalyzer::appendOrderBy(
    ExpressionActionsChain & chain,
    const tipb::TopN & topN)
{
    if (topN.order_by_size() == 0)
    {
        throw TiFlashException("TopN executor without order by exprs", Errors::Coprocessor::BadRequest);
    }

    auto & step = initAndGetLastStep(chain);
    auto order_columns = buildOrderColumns(step.actions, topN.order_by());

    assert(static_cast<int>(order_columns.size()) == topN.order_by_size());
    for (const auto & order_column : order_columns)
        step.required_output.push_back(order_column.name);

    return order_columns;
}

const std::vector<NameAndTypePair> & DAGExpressionAnalyzer::getCurrentInputColumns() const
{
    return source_columns;
}

String DAGExpressionAnalyzer::appendTimeZoneCast(
    const String & tz_col,
    const String & ts_col,
    const String & func_name,
    const ExpressionActionsPtr & actions)
{
    String cast_expr_name = applyFunction(func_name, {ts_col, tz_col}, actions, nullptr);
    return cast_expr_name;
}

bool DAGExpressionAnalyzer::buildExtraCastsAfterTS(
    const ExpressionActionsPtr & actions,
    const std::vector<ExtraCastAfterTSMode> & need_cast_column,
    const ::google::protobuf::RepeatedPtrField<tipb::ColumnInfo> & table_scan_columns)
{
    bool has_cast = false;

    // For TimeZone
    tipb::Expr tz_expr = constructTZExpr(context.getTimezoneInfo());
    String tz_col = getActions(tz_expr, actions);
    static const String convert_time_zone_form_utc = "ConvertTimeZoneFromUTC";
    static const String convert_time_zone_by_offset = "ConvertTimeZoneByOffsetFromUTC";
    const String & timezone_func_name = context.getTimezoneInfo().is_name_based ? convert_time_zone_form_utc : convert_time_zone_by_offset;

    // For Duration
    String fsp_col;
    static const String dur_func_name = "FunctionConvertDurationFromNanos";
    for (size_t i = 0; i < need_cast_column.size(); ++i)
    {
        if (!context.getTimezoneInfo().is_utc_timezone && need_cast_column[i] == ExtraCastAfterTSMode::AppendTimeZoneCast)
        {
            String casted_name = appendTimeZoneCast(tz_col, source_columns[i].name, timezone_func_name, actions);
            source_columns[i].name = casted_name;
            has_cast = true;
        }

        if (need_cast_column[i] == ExtraCastAfterTSMode::AppendDurationCast)
        {
            if (table_scan_columns[i].decimal() > 6)
                throw Exception("fsp must <= 6", ErrorCodes::LOGICAL_ERROR);
            auto fsp = table_scan_columns[i].decimal() < 0 ? 0 : table_scan_columns[i].decimal();
            tipb::Expr fsp_expr = constructInt64LiteralTiExpr(fsp);
            fsp_col = getActions(fsp_expr, actions);
            String casted_name = appendDurationCast(fsp_col, source_columns[i].name, dur_func_name, actions);
            source_columns[i].name = casted_name;
            source_columns[i].type = actions->getSampleBlock().getByName(casted_name).type;
            has_cast = true;
        }
    }
    NamesWithAliases project_cols;
    for (auto & col : source_columns)
        project_cols.emplace_back(col.name, col.name);
    actions->add(ExpressionAction::project(project_cols));

    return has_cast;
}

bool DAGExpressionAnalyzer::appendExtraCastsAfterTS(
    ExpressionActionsChain & chain,
    const std::vector<ExtraCastAfterTSMode> & need_cast_column,
    const tipb::TableScan & table_scan)
{
    auto & step = initAndGetLastStep(chain);

    bool has_cast = buildExtraCastsAfterTS(step.actions, need_cast_column, table_scan.columns());

    for (auto & col : source_columns)
        step.required_output.push_back(col.name);

    return has_cast;
}

String DAGExpressionAnalyzer::appendDurationCast(
    const String & fsp_expr,
    const String & dur_expr,
    const String & func_name,
    const ExpressionActionsPtr & actions)
{
    return applyFunction(func_name, {dur_expr, fsp_expr}, actions, nullptr);
}

void DAGExpressionAnalyzer::appendJoin(
    ExpressionActionsChain & chain,
    SubqueryForSet & join_query,
    const NamesAndTypesList & columns_added_by_join) const
{
    initChain(chain, getCurrentInputColumns());
    ExpressionActionsPtr actions = chain.getLastActions();
    actions->add(ExpressionAction::ordinaryJoin(join_query.join, columns_added_by_join));
}

std::pair<bool, Names> DAGExpressionAnalyzer::buildJoinKey(
    const ExpressionActionsPtr & actions,
    const google::protobuf::RepeatedPtrField<tipb::Expr> & keys,
    const DataTypes & key_types,
    bool left,
    bool is_right_out_join)
{
    bool has_actions_of_keys = false;

    Names key_names;

    UniqueNameGenerator unique_name_generator;
    for (int i = 0; i < keys.size(); ++i)
    {
        const auto & key = keys.at(i);
        bool has_actions = key.tp() != tipb::ExprType::ColumnRef;

        String key_name = getActions(key, actions);
        DataTypePtr current_type = actions->getSampleBlock().getByName(key_name).type;
        if (!removeNullable(current_type)->equals(*removeNullable(key_types[i])))
        {
            /// need to convert to key type
            key_name = appendCast(key_types[i], actions, key_name);
            has_actions = true;
        }
        if (!has_actions && (!left || is_right_out_join))
        {
            /// if the join key is a columnRef, then add a new column as the join key if needed.
            /// In ClickHouse, the columns returned by join are: join_keys, left_columns and right_columns
            /// where left_columns and right_columns don't include the join keys if they are ColumnRef
            /// In TiDB, the columns returned by join are left_columns, right_columns, if the join keys
            /// are ColumnRef, they will be included in both left_columns and right_columns
            /// E.g, for table t1(id, value), t2(id, value) and query select * from t1 join t2 on t1.id = t2.id
            /// In ClickHouse, it returns id,t1_value,t2_value
            /// In TiDB, it returns t1_id,t1_value,t2_id,t2_value
            /// So in order to make the join compatible with TiDB, if the join key is a columnRef, for inner/left
            /// join, add a new key for right join key, for right join, add new key for both left and right join key
            String updated_key_name = unique_name_generator.toUniqueName((left ? "_l_k_" : "_r_k_") + key_name);
            /// duplicated key names, in Clickhouse join, it is assumed that here is no duplicated
            /// key names, so just copy a key with new name
            actions->add(ExpressionAction::copyColumn(key_name, updated_key_name));
            key_name = updated_key_name;
            has_actions = true;
        }
        else
        {
            String updated_key_name = unique_name_generator.toUniqueName(key_name);
            /// duplicated key names, in Clickhouse join, it is assumed that here is no duplicated
            /// key names, so just copy a key with new name
            if (key_name != updated_key_name)
            {
                actions->add(ExpressionAction::copyColumn(key_name, updated_key_name));
                key_name = updated_key_name;
                has_actions = true;
            }
        }
        key_names.push_back(key_name);
        has_actions_of_keys |= has_actions;
    }

    return std::make_pair(has_actions_of_keys, std::move(key_names));
}

bool DAGExpressionAnalyzer::appendJoinKeyAndJoinFilters(
    ExpressionActionsChain & chain,
    const google::protobuf::RepeatedPtrField<tipb::Expr> & keys,
    const DataTypes & key_types,
    Names & key_names,
    bool left,
    bool is_right_out_join,
    const google::protobuf::RepeatedPtrField<tipb::Expr> & filters,
    String & filter_column_name)
{
    initChain(chain, getCurrentInputColumns());
    ExpressionActionsPtr actions = chain.getLastActions();

    bool ret = false;
    std::tie(ret, key_names) = buildJoinKey(actions, keys, key_types, left, is_right_out_join);

    if (!filters.empty())
    {
        ret = true;
        std::vector<const tipb::Expr *> filter_vector;
        for (const auto & c : filters)
            filter_vector.push_back(&c);
        filter_column_name = appendWhere(chain, filter_vector);
    }
    /// remove useless columns to avoid duplicate columns
    /// as when compiling the key/filter expression, the origin
    /// streams may be added some columns that have the
    /// same name on left streams and right streams, for
    /// example, if the join condition is something like:
    /// id + 1 = id + 1,
    /// the left streams and the right streams will have the
    /// same constant column for `1`
    /// Note that the origin left streams and right streams
    /// will never have duplicated columns because in
    /// DAGQueryBlockInterpreter we add qb_column_prefix in
    /// final project step, so if the join condition is not
    /// literal expression, the key names should never be
    /// duplicated. In the above example, the final key names should be
    /// something like `add(__qb_2_id, 1)` and `add(__qb_3_id, 1)`
    if (ret)
    {
        std::unordered_set<String> needed_columns;
        for (const auto & c : getCurrentInputColumns())
            needed_columns.insert(c.name);
        for (const auto & s : key_names)
            needed_columns.insert(s);
        if (!filter_column_name.empty())
            needed_columns.insert(filter_column_name);

        const auto & names = actions->getSampleBlock().getNames();
        for (const auto & name : names)
        {
            if (needed_columns.find(name) == needed_columns.end())
                actions->add(ExpressionAction::removeColumn(name));
        }
    }
    return ret;
}

void DAGExpressionAnalyzer::appendWindowSelect(
    ExpressionActionsChain & chain,
    const tipb::Window & window,
    const NamesAndTypes after_window_columns)
{
    initChain(chain, after_window_columns);
    bool need_update_source_columns = false;
    std::vector<NameAndTypePair> updated_after_window_columns;
    ExpressionActionsChain::Step & step = chain.steps.back();

    for (Int32 i = 0; i < window.func_desc_size(); i++)
    {
        const String & name = after_window_columns[i].name;
        String updated_name = appendCastIfNeeded(window.func_desc(i), step.actions, name);
        if (name != updated_name)
        {
            need_update_source_columns = true;
            DataTypePtr type = step.actions->getSampleBlock().getByName(updated_name).type;
            updated_after_window_columns.emplace_back(updated_name, type);
            step.required_output.push_back(updated_name);
        }
        else
        {
            updated_after_window_columns.emplace_back(name, after_window_columns[i].type);
            step.required_output.push_back(name);
        }
    }

    if (need_update_source_columns)
    {
        for (auto & col : updated_after_window_columns)
        {
            source_columns.emplace_back(col.name, col.type);
        }
    }
    else
    {
        for (auto & col : after_window_columns)
        {
            source_columns.emplace_back(col.name, col.type);
        }
    }
}

void DAGExpressionAnalyzer::appendCastAfterAgg(
    const ExpressionActionsPtr & actions,
    const tipb::Aggregation & aggregation)
{
    bool need_update_source_columns = false;
    std::vector<NameAndTypePair> updated_aggregated_columns;

    auto update_cast_column = [&](const tipb::Expr & expr, const NameAndTypePair & origin_column) {
        String updated_name = appendCastIfNeeded(expr, actions, origin_column.name);
        if (origin_column.name != updated_name)
        {
            DataTypePtr type = actions->getSampleBlock().getByName(updated_name).type;
            updated_aggregated_columns.emplace_back(updated_name, type);
            need_update_source_columns = true;
        }
        else
        {
            updated_aggregated_columns.emplace_back(origin_column.name, origin_column.type);
        }
    };

    for (Int32 i = 0; i < aggregation.agg_func_size(); ++i)
    {
        assert(static_cast<size_t>(i) < source_columns.size());
        update_cast_column(aggregation.agg_func(i), source_columns[i]);
    }
    for (Int32 i = 0; i < aggregation.group_by_size(); ++i)
    {
        size_t group_by_index = i + aggregation.agg_func_size();
        assert(group_by_index < source_columns.size());
        update_cast_column(aggregation.group_by(i), source_columns[group_by_index]);
    }

    if (need_update_source_columns)
    {
        std::swap(source_columns, updated_aggregated_columns);
    }
}

NamesWithAliases DAGExpressionAnalyzer::appendFinalProjectForNonRootQueryBlock(
    ExpressionActionsChain & chain,
    const String & column_prefix) const
{
    NamesWithAliases final_project;
    UniqueNameGenerator unique_name_generator;
    for (const auto & element : getCurrentInputColumns())
        final_project.emplace_back(element.name, unique_name_generator.toUniqueName(column_prefix + element.name));

    auto & step = initAndGetLastStep(chain);
    for (const auto & name : final_project)
        step.required_output.push_back(name.first);
    return final_project;
}

NamesWithAliases DAGExpressionAnalyzer::appendFinalProjectForRootQueryBlock(
    ExpressionActionsChain & chain,
    const std::vector<tipb::FieldType> & schema,
    const std::vector<Int32> & output_offsets,
    const String & column_prefix,
    bool keep_session_timezone_info)
{
    if (unlikely(output_offsets.empty()))
        throw Exception("Root Query block without output_offsets", ErrorCodes::LOGICAL_ERROR);

    NamesWithAliases final_project;
    const auto & current_columns = getCurrentInputColumns();
    UniqueNameGenerator unique_name_generator;
    bool need_append_timezone_cast = !keep_session_timezone_info && !context.getTimezoneInfo().is_utc_timezone;
    /// TiDB can not guarantee that the field type in DAG request is accurate, so in order to make things work,
    /// TiFlash will append extra type cast if needed.
    bool need_append_type_cast = false;
    BoolVec need_append_type_cast_vec;
    /// we need to append type cast for root block if necessary
    for (UInt32 i : output_offsets)
    {
        const auto & actual_type = current_columns[i].type;
        auto expected_type = getDataTypeByFieldTypeForComputingLayer(schema[i]);
        if (actual_type->getName() != expected_type->getName())
        {
            need_append_type_cast = true;
            need_append_type_cast_vec.push_back(true);
        }
        else
        {
            need_append_type_cast_vec.push_back(false);
        }
    }
    if (!need_append_timezone_cast && !need_append_type_cast)
    {
        for (auto i : output_offsets)
        {
            final_project.emplace_back(
                current_columns[i].name,
                unique_name_generator.toUniqueName(column_prefix + current_columns[i].name));
        }
    }
    else
    {
        /// for all the columns that need to be returned, if the type is timestamp, then convert
        /// the timestamp column to UTC based, refer to appendTimeZoneCastsAfterTS for more details
        auto & step = initAndGetLastStep(chain);

        tipb::Expr tz_expr = constructTZExpr(context.getTimezoneInfo());
        String tz_col;
        String tz_cast_func_name = context.getTimezoneInfo().is_name_based ? "ConvertTimeZoneToUTC" : "ConvertTimeZoneByOffsetToUTC";
        std::vector<Int32> casted(schema.size(), 0);
        std::unordered_map<String, String> casted_name_map;

        for (size_t index = 0; index < output_offsets.size(); index++)
        {
            UInt32 i = output_offsets[index];
            if ((need_append_timezone_cast && schema[i].tp() == TiDB::TypeTimestamp) || need_append_type_cast_vec[index])
            {
                const auto & it = casted_name_map.find(current_columns[i].name);
                if (it == casted_name_map.end())
                {
                    /// first add timestamp cast
                    String updated_name = current_columns[i].name;
                    if (need_append_timezone_cast && schema[i].tp() == TiDB::TypeTimestamp)
                    {
                        if (tz_col.length() == 0)
                            tz_col = getActions(tz_expr, step.actions);
                        updated_name = appendTimeZoneCast(tz_col, current_columns[i].name, tz_cast_func_name, step.actions);
                    }
                    /// then add type cast
                    if (need_append_type_cast_vec[index])
                    {
                        updated_name = appendCast(getDataTypeByFieldTypeForComputingLayer(schema[i]), step.actions, updated_name);
                    }
                    final_project.emplace_back(updated_name, unique_name_generator.toUniqueName(column_prefix + updated_name));
                    casted_name_map[current_columns[i].name] = updated_name;
                }
                else
                {
                    final_project.emplace_back(it->second, unique_name_generator.toUniqueName(column_prefix + it->second));
                }
            }
            else
            {
                final_project.emplace_back(
                    current_columns[i].name,
                    unique_name_generator.toUniqueName(column_prefix + current_columns[i].name));
            }
        }
    }

    auto & step = initAndGetLastStep(chain);
    for (const auto & name : final_project)
    {
        step.required_output.push_back(name.first);
    }
    return final_project;
}

String DAGExpressionAnalyzer::alignReturnType(
    const tipb::Expr & expr,
    const ExpressionActionsPtr & actions,
    const String & expr_name,
    bool force_uint8)
{
    DataTypePtr orig_type = actions->getSampleBlock().getByName(expr_name).type;
    if (force_uint8 && isUInt8Type(orig_type))
        return expr_name;
    String updated_name = appendCastIfNeeded(expr, actions, expr_name);
    DataTypePtr updated_type = actions->getSampleBlock().getByName(updated_name).type;
    if (force_uint8 && !isUInt8Type(updated_type))
        updated_name = convertToUInt8(actions, updated_name);
    return updated_name;
}

void DAGExpressionAnalyzer::initChain(ExpressionActionsChain & chain, const std::vector<NameAndTypePair> & columns) const
{
    if (chain.steps.empty())
    {
        chain.settings = settings;
        NamesAndTypesList column_list;
        std::unordered_set<String> column_name_set;
        for (const auto & col : columns)
        {
            if (column_name_set.find(col.name) == column_name_set.end())
            {
                column_list.emplace_back(col.name, col.type);
                column_name_set.emplace(col.name);
            }
        }
        chain.steps.emplace_back(std::make_shared<ExpressionActions>(column_list, settings));
    }
}

String DAGExpressionAnalyzer::appendCast(const DataTypePtr & target_type, const ExpressionActionsPtr & actions, const String & expr_name)
{
    // need to add cast function
    // first construct the second argument
    tipb::Expr type_expr = constructStringLiteralTiExpr(target_type->getName());
    auto type_expr_name = getActions(type_expr, actions);
    String cast_expr_name = applyFunction("CAST", {expr_name, type_expr_name}, actions, nullptr);
    return cast_expr_name;
}

String DAGExpressionAnalyzer::appendCastIfNeeded(
    const tipb::Expr & expr,
    const ExpressionActionsPtr & actions,
    const String & expr_name)
{
    if (!isFunctionExpr(expr))
        return expr_name;

    if (!expr.has_field_type())
        throw TiFlashException("Function Expression without field type", Errors::Coprocessor::BadRequest);

    if (exprHasValidFieldType(expr))
    {
        DataTypePtr expected_type = getDataTypeByFieldTypeForComputingLayer(expr.field_type());
        DataTypePtr actual_type = actions->getSampleBlock().getByName(expr_name).type;

        std::string s;
        google::protobuf::util::MessageToJsonString(expr.field_type(), &s);
        std::cout << "expr.field_type : " << s << std::endl;
        std::cout << "expected_type_name : " << expected_type->getName() << "----- actual_type_name : " << actual_type->getName() << std::endl;
        if (expected_type->getName() != actual_type->getName())
            return appendCast(expected_type, actions, expr_name);
    }
    return expr_name;
}

void DAGExpressionAnalyzer::makeExplicitSet(
    const tipb::Expr & expr,
    const Block & sample_block,
    bool create_ordered_set,
    const String & left_arg_name)
{
    if (prepared_sets.count(&expr))
    {
        return;
    }
    DataTypes set_element_types;
    // todo support tuple in, i.e. (a,b) in ((1,2), (3,4)), currently TiDB convert tuple in into a series of or/and/eq exprs
    //  which means tuple in is never be pushed to coprocessor, but it is quite in-efficient
    set_element_types.push_back(sample_block.getByName(left_arg_name).type);

    // todo if this is a single value in, then convert it to equal expr
    SetPtr set = std::make_shared<Set>(SizeLimits(settings.max_rows_in_set, settings.max_bytes_in_set, settings.set_overflow_mode));
    TiDB::TiDBCollators collators;
    collators.push_back(getCollatorFromExpr(expr));
    set->setCollators(collators);
    auto remaining_exprs = set->createFromDAGExpr(set_element_types, expr, create_ordered_set);
    prepared_sets[&expr] = std::make_shared<DAGSet>(std::move(set), std::move(remaining_exprs));
}

String DAGExpressionAnalyzer::getActions(const tipb::Expr & expr, const ExpressionActionsPtr & actions, bool output_as_uint8_type)
{
    String ret;
    if (isLiteralExpr(expr))
    {
        Field value = decodeLiteral(expr);
        DataTypePtr flash_type = applyVisitor(FieldToDataType(), value);
        DataTypePtr target_type = inferDataType4Literal(expr);
        ret = exprToString(expr, getCurrentInputColumns()) + "_" + target_type->getName();
        if (!actions->getSampleBlock().has(ret))
        {
            ColumnWithTypeAndName column;
            column.column = target_type->createColumnConst(1, convertFieldToType(value, *target_type, flash_type.get()));
            column.name = ret;
            column.type = target_type;
            actions->add(ExpressionAction::addColumn(column));
        }
        if (expr.field_type().tp() == TiDB::TypeTimestamp && !context.getTimezoneInfo().is_utc_timezone)
        {
            /// append timezone cast for timestamp literal
            tipb::Expr tz_expr = constructTZExpr(context.getTimezoneInfo());
            String func_name = context.getTimezoneInfo().is_name_based ? "ConvertTimeZoneFromUTC" : "ConvertTimeZoneByOffsetFromUTC";
            String tz_col = getActions(tz_expr, actions);
            String casted_name = appendTimeZoneCast(tz_col, ret, func_name, actions);
            ret = casted_name;
        }
    }
    else if (isColumnExpr(expr))
    {
        ret = getColumnNameForColumnExpr(expr, getCurrentInputColumns());
    }
    else if (isScalarFunctionExpr(expr))
    {
        const String & func_name = getFunctionName(expr);
        if (DAGExpressionAnalyzerHelper::function_builder_map.count(func_name) != 0)
        {
            ret = DAGExpressionAnalyzerHelper::function_builder_map[func_name](this, expr, actions);
        }
        else
        {
            ret = buildFunction(expr, actions);
        }
    }
    else
    {
        throw TiFlashException(fmt::format("Unsupported expr type: {}", getTypeName(expr)), Errors::Coprocessor::Unimplemented);
    }

    ret = alignReturnType(expr, actions, ret, output_as_uint8_type);
    return ret;
}

String DAGExpressionAnalyzer::buildTupleFunctionForGroupConcat(
    const tipb::Expr & expr,
    SortDescription & sort_desc,
    NamesAndTypes & names_and_types,
    TiDB::TiDBCollators & collators,
    const ExpressionActionsPtr & actions)
{
    const String & func_name = "tuple";
    Names argument_names;

    /// add the first N-1 expr into the tuple
    int child_size = expr.children_size() - 1;
    for (auto i = 0; i < child_size; ++i)
    {
        const auto & child = expr.children(i);
        String name = getActions(child, actions, false);
        argument_names.push_back(name);
        auto type = actions->getSampleBlock().getByName(name).type;
        names_and_types.emplace_back(name, type);
        if (removeNullable(type)->isString())
            collators.push_back(getCollatorFromExpr(expr.children(i)));
        else
            collators.push_back(nullptr);
    }

    std::vector<NameAndTypePair> order_columns;
    for (auto i = 0; i < expr.order_by_size(); ++i)
    {
        String name = getActions(expr.order_by(i).expr(), actions);
        argument_names.push_back(name);
        auto type = actions->getSampleBlock().getByName(name).type;
        order_columns.emplace_back(name, type);
        names_and_types.emplace_back(name, type);
        if (removeNullable(type)->isString())
            collators.push_back(getCollatorFromExpr(expr.order_by(i).expr()));
        else
            collators.push_back(nullptr);
    }
    sort_desc = getSortDescription(order_columns, expr.order_by());

    return applyFunction(func_name, argument_names, actions, nullptr);
}

String DAGExpressionAnalyzer::buildFunction(
    const tipb::Expr & expr,
    const ExpressionActionsPtr & actions)
{
    const String & func_name = getFunctionName(expr);
    Names argument_names;
    for (const auto & child : expr.children())
    {
        String name = getActions(child, actions);
        argument_names.push_back(name);
    }
    return applyFunction(func_name, argument_names, actions, getCollatorFromExpr(expr));
}

} // namespace DB<|MERGE_RESOLUTION|>--- conflicted
+++ resolved
@@ -388,7 +388,15 @@
     chain.finalize();
     chain.clear();
 
-<<<<<<< HEAD
+    auto & after_agg_step = initAndGetLastStep(chain);
+    appendCastAfterAgg(after_agg_step.actions, agg);
+    // after appendCastAfterAgg, current input columns has been modified.
+    for (const auto & column : getCurrentInputColumns())
+        after_agg_step.required_output.push_back(column.name);
+
+    return {aggregation_keys, collators, aggregate_descriptions, before_agg};
+}
+
 static bool checkWindowFunctionsInvalid(const tipb::Window & window)
 {
     bool has_agg_func = false;
@@ -508,15 +516,6 @@
 {
     auto non_nullable_type = type->isNullable() ? std::dynamic_pointer_cast<const DataTypeNullable>(type)->getNestedType() : type;
     return std::dynamic_pointer_cast<const DataTypeUInt8>(non_nullable_type) != nullptr;
-=======
-    auto & after_agg_step = initAndGetLastStep(chain);
-    appendCastAfterAgg(after_agg_step.actions, agg);
-    // after appendCastAfterAgg, current input columns has been modified.
-    for (const auto & column : getCurrentInputColumns())
-        after_agg_step.required_output.push_back(column.name);
-
-    return {aggregation_keys, collators, aggregate_descriptions, before_agg};
->>>>>>> cc8a5c51
 }
 
 String DAGExpressionAnalyzer::applyFunction(
@@ -1162,11 +1161,6 @@
     {
         DataTypePtr expected_type = getDataTypeByFieldTypeForComputingLayer(expr.field_type());
         DataTypePtr actual_type = actions->getSampleBlock().getByName(expr_name).type;
-
-        std::string s;
-        google::protobuf::util::MessageToJsonString(expr.field_type(), &s);
-        std::cout << "expr.field_type : " << s << std::endl;
-        std::cout << "expected_type_name : " << expected_type->getName() << "----- actual_type_name : " << actual_type->getName() << std::endl;
         if (expected_type->getName() != actual_type->getName())
             return appendCast(expected_type, actions, expr_name);
     }
