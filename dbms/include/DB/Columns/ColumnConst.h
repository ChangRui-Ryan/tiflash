#pragma once

#include <DB/Core/Field.h>
#include <DB/Common/Exception.h>
#include <DB/Columns/ColumnVector.h>
#include <DB/Columns/IColumn.h>
#include <DB/Columns/ColumnsCommon.h>
#include <DB/DataTypes/IDataType.h>


namespace DB
{

namespace ErrorCodes
{
	extern const int CANNOT_INSERT_ELEMENT_INTO_CONSTANT_COLUMN;
	extern const int SIZES_OF_COLUMNS_DOESNT_MATCH;
	extern const int NOT_IMPLEMENTED;
	extern const int LOGICAL_ERROR;
}


class IColumnConst : public IColumn
{
public:
	bool isConst() const override { return true; }
	virtual ColumnPtr convertToFullColumn() const = 0;
	ColumnPtr convertToFullColumnIfConst() const override { return convertToFullColumn(); }
};


namespace ColumnConstDetails
{
	template <typename T>
	inline bool equals(const T & x, const T & y)
	{
		return x == y;
	}

	/// Проверяет побитовую идентичность элементов, даже если они являются NaN-ами.
	template <>
	inline bool equals(const Float32 & x, const Float32 & y)
	{
		return 0 == memcmp(&x, &y, sizeof(x));
	}

	template <>
	inline bool equals(const Float64 & x, const Float64 & y)
	{
		return 0 == memcmp(&x, &y, sizeof(x));
	}
}


/** Столбец-константа может содержать внутри себя само значение,
  *  или, в случае массивов, std::shared_ptr от значения-массива,
  *  чтобы избежать проблем производительности при копировании очень больших массивов.
  *
  * T - тип значения,
  * DataHolder - как значение хранится в таблице (либо T, либо std::shared_ptr<T>)
  * Derived должен реализовать методы getDataFromHolderImpl - получить ссылку на значение из holder-а.
  *
  * Для строк и массивов реализации sizeOfField и byteSize могут быть некорректными.
  */
template <typename T, typename DataHolder, typename Derived>
class ColumnConstBase : public IColumnConst
{
protected:
	size_t s;
	DataHolder data;
	DataTypePtr data_type;

	T & getDataFromHolder() { return static_cast<Derived *>(this)->getDataFromHolderImpl(); }
	const T & getDataFromHolder() const { return static_cast<const Derived *>(this)->getDataFromHolderImpl(); }

	ColumnConstBase(size_t s_, const DataHolder & data_, DataTypePtr data_type_)
		: s(s_), data(data_), data_type(data_type_) {}

public:
	using Type = T;
	using FieldType = typename NearestFieldType<T>::Type;

	std::string getName() const override { return "ColumnConst<" + TypeName<T>::get() + ">"; }
	bool isNumeric() const override { return IsNumber<T>::value; }
	bool isFixed() const override { return IsNumber<T>::value; }
	size_t sizeOfField() const override { return sizeof(T); }
	ColumnPtr cloneResized(size_t s_) const override { return std::make_shared<Derived>(s_, data, data_type); }
	size_t size() const override { return s; }
	Field operator[](size_t n) const override { return FieldType(getDataFromHolder()); }
	void get(size_t n, Field & res) const override { res = FieldType(getDataFromHolder()); }

	void insertRangeFrom(const IColumn & src, size_t start, size_t length) override
	{
		if (!ColumnConstDetails::equals(getDataFromHolder(), static_cast<const Derived &>(src).getDataFromHolder()))
			throw Exception("Cannot insert different element into constant column " + getName(),
				ErrorCodes::CANNOT_INSERT_ELEMENT_INTO_CONSTANT_COLUMN);

		s += length;
	}

	void insert(const Field & x) override
	{
		if (!ColumnConstDetails::equals(x.get<FieldType>(), FieldType(getDataFromHolder())))
			throw Exception("Cannot insert different element into constant column " + getName(),
				ErrorCodes::CANNOT_INSERT_ELEMENT_INTO_CONSTANT_COLUMN);
		++s;
	}

	void insertData(const char * pos, size_t length) override
	{
		throw Exception("Cannot insert element into constant column " + getName(), ErrorCodes::NOT_IMPLEMENTED);
	}

	void insertFrom(const IColumn & src, size_t n) override
	{
		if (!ColumnConstDetails::equals(getDataFromHolder(), static_cast<const Derived &>(src).getDataFromHolder()))
			throw Exception("Cannot insert different element into constant column " + getName(),
				ErrorCodes::CANNOT_INSERT_ELEMENT_INTO_CONSTANT_COLUMN);
		++s;
	}

	void insertDefault() override { ++s; }

	void popBack(size_t n) override
	{
		s -= n;
	}

	StringRef serializeValueIntoArena(size_t n, Arena & arena, char const *& begin) const override
	{
		throw Exception("Method serializeValueIntoArena is not supported for " + getName(), ErrorCodes::NOT_IMPLEMENTED);
	}

	const char * deserializeAndInsertFromArena(const char * pos) override
	{
		throw Exception("Method deserializeAndInsertFromArena is not supported for " + getName(), ErrorCodes::NOT_IMPLEMENTED);
	}

	void updateHashWithValue(size_t n, SipHash & hash) const override
	{
		throw Exception("Method updateHashWithValue is not supported for " + getName(), ErrorCodes::NOT_IMPLEMENTED);
	}

	ColumnPtr filter(const Filter & filt, ssize_t result_size_hint) const override
	{
		if (s != filt.size())
			throw Exception("Size of filter doesn't match size of column.", ErrorCodes::SIZES_OF_COLUMNS_DOESNT_MATCH);

		return std::make_shared<Derived>(countBytesInFilter(filt), data, data_type);
	}

	ColumnPtr replicate(const Offsets_t & offsets) const override
	{
		if (s != offsets.size())
			throw Exception("Size of offsets doesn't match size of column.", ErrorCodes::SIZES_OF_COLUMNS_DOESNT_MATCH);

		size_t replicated_size = 0 == s ? 0 : offsets.back();
		return std::make_shared<Derived>(replicated_size, data, data_type);
	}

	size_t byteSize() const override { return sizeof(data) + sizeof(s); }

	ColumnPtr permute(const Permutation & perm, size_t limit) const override
	{
		if (limit == 0)
			limit = s;
		else
			limit = std::min(s, limit);

		if (perm.size() < limit)
			throw Exception("Size of permutation is less than required.", ErrorCodes::SIZES_OF_COLUMNS_DOESNT_MATCH);

		return std::make_shared<Derived>(limit, data, data_type);
	}

	int compareAt(size_t n, size_t m, const IColumn & rhs_, int nan_direction_hint) const override
	{
		const Derived & rhs = static_cast<const Derived &>(rhs_);
		return getDataFromHolder() < rhs.getDataFromHolder()	/// TODO: правильное сравнение NaN-ов в константных столбцах.
			? -1
			: (data == rhs.data
				? 0
				: 1);
	}

	void getPermutation(bool reverse, size_t limit, Permutation & res) const override
	{
		res.resize(s);
		for (size_t i = 0; i < s; ++i)
			res[i] = i;
	}

	DataTypePtr & getDataType() { return data_type; }
	const DataTypePtr & getDataType() const { return data_type; }
};


/** шаблон для столбцов-констант (столбцов одинаковых значений).
  */
template <typename T>
class ColumnConst final : public ColumnConstBase<T, T, ColumnConst<T>>
{
private:
	friend class ColumnConstBase<T, T, ColumnConst<T>>;

	T & getDataFromHolderImpl() { return this->data; }
	const T & getDataFromHolderImpl() const { return this->data; }

public:
	/// Для ColumnConst<Array> data_type_ должен быть ненулевым.
	/// Для ColumnConst<Tuple> data_type_ должен быть ненулевым.
	/// Для ColumnConst<String> data_type_ должен быть ненулевым, если тип данных FixedString.
	ColumnConst(size_t s_, const T & data_, DataTypePtr data_type_ = DataTypePtr())
		: ColumnConstBase<T, T, ColumnConst<T>>(s_, data_, data_type_) {}

	StringRef getDataAt(size_t n) const override;
	StringRef getDataAtWithTerminatingZero(size_t n) const override;
	UInt64 get64(size_t n) const override;

	/** Более эффективные методы манипуляции */
	T & getData() { return this->data; }
	const T & getData() const { return this->data; }

	/** Преобразование из константы в полноценный столбец */
	ColumnPtr convertToFullColumn() const override;

private:
	void getExtremesImpl(Field & min, Field & max, const NullValuesByteMap * null_map_) const override
	{
		min = typename ColumnConstBase<T, T, ColumnConst<T>>::FieldType(this->data);
		max = typename ColumnConstBase<T, T, ColumnConst<T>>::FieldType(this->data);
	}
};


template <>
class ColumnConst<Array> final : public ColumnConstBase<Array, std::shared_ptr<Array>, ColumnConst<Array>>
{
private:
	friend class ColumnConstBase<Array, std::shared_ptr<Array>, ColumnConst<Array>>;

	Array & getDataFromHolderImpl() { return *data; }
	const Array & getDataFromHolderImpl() const { return *data; }

public:
	/// data_type_ должен быть ненулевым.
	ColumnConst(size_t s_, const Array & data_, DataTypePtr data_type_)
		: ColumnConstBase<Array, std::shared_ptr<Array>, ColumnConst<Array>>(s_, std::make_shared<Array>(data_), data_type_) {}

	ColumnConst(size_t s_, const std::shared_ptr<Array> & data_, DataTypePtr data_type_)
		: ColumnConstBase<Array, std::shared_ptr<Array>, ColumnConst<Array>>(s_, data_, data_type_) {}

	StringRef getDataAt(size_t n) const override;
	StringRef getDataAtWithTerminatingZero(size_t n) const override;
	UInt64 get64(size_t n) const override;

	/** Более эффективные методы манипуляции */
	const Array & getData() const { return *data; }

	/** Преобразование из константы в полноценный столбец */
	ColumnPtr convertToFullColumn() const override;

private:
	void getExtremesImpl(Field & min, Field & max, const NullValuesByteMap * null_map_) const override
	{
		min = FieldType();
		max = FieldType();
	}
};


template <>
class ColumnConst<Tuple> final : public ColumnConstBase<Tuple, std::shared_ptr<Tuple>, ColumnConst<Tuple>>
{
private:
	friend class ColumnConstBase<Tuple, std::shared_ptr<Tuple>, ColumnConst<Tuple>>;

	Tuple & getDataFromHolderImpl() { return *data; }
	const Tuple & getDataFromHolderImpl() const { return *data; }

public:
	/// data_type_ должен быть ненулевым.
	ColumnConst(size_t s_, const Tuple & data_, DataTypePtr data_type_)
		: ColumnConstBase<Tuple, std::shared_ptr<Tuple>, ColumnConst<Tuple>>(s_, std::make_shared<Tuple>(data_), data_type_) {}

	ColumnConst(size_t s_, const std::shared_ptr<Tuple> & data_, DataTypePtr data_type_)
		: ColumnConstBase<Tuple, std::shared_ptr<Tuple>, ColumnConst<Tuple>>(s_, data_, data_type_) {}

	StringRef getDataAt(size_t n) const override;
	StringRef getDataAtWithTerminatingZero(size_t n) const override;
	UInt64 get64(size_t n) const override;

	/** Более эффективные методы манипуляции */
	const Tuple & getData() const { return *data; }

	/** Преобразование из константы в полноценный столбец */
	ColumnPtr convertToFullColumn() const override;

<<<<<<< HEAD
private:
	void getExtremesImpl(Field & min, Field & max, const NullValuesByteMap * null_map_) const override;
=======
	/** Create ColumnTuple of constant columns as elements. */
	ColumnPtr convertToTupleOfConstants() const;

	void getExtremes(Field & min, Field & max) const override;
>>>>>>> 2331a367
};


using ColumnConstString = ColumnConst<String>;
using ColumnConstArray = ColumnConst<Array>;
using ColumnConstTuple = ColumnConst<Tuple>;


template <typename T> ColumnPtr ColumnConst<T>::convertToFullColumn() const
{
	std::shared_ptr<ColumnVector<T>> res = std::make_shared<ColumnVector<T>>();
	res->getData().assign(this->s, this->data);
	return res;
}


template <> ColumnPtr ColumnConst<String>::convertToFullColumn() const;


template <typename T> StringRef ColumnConst<T>::getDataAt(size_t n) const
{
	throw Exception("Method getDataAt is not supported for " + this->getName(), ErrorCodes::NOT_IMPLEMENTED);
}

template <> inline StringRef ColumnConst<String>::getDataAt(size_t n) const
{
	return StringRef(data);
}

template <typename T> UInt64 ColumnConst<T>::get64(size_t n) const
{
	throw Exception("Method get64 is not supported for " + this->getName(), ErrorCodes::NOT_IMPLEMENTED);
}

/// Для элементарных типов.
template <typename T> StringRef getDataAtImpl(const T & data)
{
	return StringRef(reinterpret_cast<const char *>(&data), sizeof(data));
}


template <typename T> UInt64 get64IntImpl(const T & data)
{
	return data;
}

template <typename T> UInt64 get64FloatImpl(const T & data)
{
	union
	{
		T src;
		UInt64 res;
	};

	res = 0;
	src = data;
	return res;
}

template <> inline StringRef ColumnConst<UInt8		>::getDataAt(size_t n) const { return getDataAtImpl(data); }
template <> inline StringRef ColumnConst<UInt16		>::getDataAt(size_t n) const { return getDataAtImpl(data); }
template <> inline StringRef ColumnConst<UInt32		>::getDataAt(size_t n) const { return getDataAtImpl(data); }
template <> inline StringRef ColumnConst<UInt64		>::getDataAt(size_t n) const { return getDataAtImpl(data); }
template <> inline StringRef ColumnConst<Int8		>::getDataAt(size_t n) const { return getDataAtImpl(data); }
template <> inline StringRef ColumnConst<Int16		>::getDataAt(size_t n) const { return getDataAtImpl(data); }
template <> inline StringRef ColumnConst<Int32		>::getDataAt(size_t n) const { return getDataAtImpl(data); }
template <> inline StringRef ColumnConst<Int64		>::getDataAt(size_t n) const { return getDataAtImpl(data); }
template <> inline StringRef ColumnConst<Float32	>::getDataAt(size_t n) const { return getDataAtImpl(data); }
template <> inline StringRef ColumnConst<Float64	>::getDataAt(size_t n) const { return getDataAtImpl(data); }

template <> inline UInt64 ColumnConst<UInt8		>::get64(size_t n) const { return get64IntImpl(data); }
template <> inline UInt64 ColumnConst<UInt16	>::get64(size_t n) const { return get64IntImpl(data); }
template <> inline UInt64 ColumnConst<UInt32	>::get64(size_t n) const { return get64IntImpl(data); }
template <> inline UInt64 ColumnConst<UInt64	>::get64(size_t n) const { return get64IntImpl(data); }
template <> inline UInt64 ColumnConst<Int8		>::get64(size_t n) const { return get64IntImpl(data); }
template <> inline UInt64 ColumnConst<Int16		>::get64(size_t n) const { return get64IntImpl(data); }
template <> inline UInt64 ColumnConst<Int32		>::get64(size_t n) const { return get64IntImpl(data); }
template <> inline UInt64 ColumnConst<Int64		>::get64(size_t n) const { return get64IntImpl(data); }
template <> inline UInt64 ColumnConst<Float32	>::get64(size_t n) const { return get64FloatImpl(data); }
template <> inline UInt64 ColumnConst<Float64	>::get64(size_t n) const { return get64FloatImpl(data); }


template <typename T> StringRef ColumnConst<T>::getDataAtWithTerminatingZero(size_t n) const
{
	return getDataAt(n);
}

template <> inline StringRef ColumnConst<String>::getDataAtWithTerminatingZero(size_t n) const
{
	return StringRef(data.data(), data.size() + 1);
}


}<|MERGE_RESOLUTION|>--- conflicted
+++ resolved
@@ -296,15 +296,11 @@
 	/** Преобразование из константы в полноценный столбец */
 	ColumnPtr convertToFullColumn() const override;
 
-<<<<<<< HEAD
-private:
-	void getExtremesImpl(Field & min, Field & max, const NullValuesByteMap * null_map_) const override;
-=======
 	/** Create ColumnTuple of constant columns as elements. */
 	ColumnPtr convertToTupleOfConstants() const;
 
-	void getExtremes(Field & min, Field & max) const override;
->>>>>>> 2331a367
+private:
+	void getExtremesImpl(Field & min, Field & max, const NullValuesByteMap * null_map_) const override;
 };
 
 
